--- conflicted
+++ resolved
@@ -61,17 +61,6 @@
       - name: Deploy fastapi-app
         working-directory: deploy-configs
         env:
-<<<<<<< HEAD
-          S3_BUCKET_NAME: ${{ secrets.S3_BUCKET_NAME }}
-          AWS_REGION: ${{ secrets.S3_REGION }}
-          AWS_ACCESS_KEY_ID: ${{ secrets.S3_ACCESS_KEY }}
-          AWS_SECRET_ACCESS_KEY: ${{ secrets.S3_SECRET_KEY }}
-          DB_HOST: ${{ secrets.DB_HOST }}
-          DB_PORT: "3306"
-          DB_DATABASE: ${{ secrets.DB_DATABASE }}
-          DB_USER: ${{ secrets.DB_USERNAME }}
-          DB_PASSWORD: ${{ secrets.DB_PASSWORD }}
-=======
           # MySQL
           MYSQL_HOST: ${{ secrets.MYSQL_HOST }}
           MYSQL_PORT: "3306"
@@ -91,7 +80,6 @@
           SERPAPI_KEY: ${{ secrets.SERPAPI_KEY }}
           YOUTUBE_API_KEY: ${{ secrets.YOUTUBE_API_KEY }}
 
->>>>>>> 9dcfe5ef
         run: |
           docker-compose up -d --no-deps fastapi-app
 
@@ -99,13 +87,6 @@
       - name: Deploy kafka-consumer
         working-directory: deploy-configs
         env:
-<<<<<<< HEAD
-          DB_HOST: ${{ secrets.DB_HOST }}
-          DB_PORT: "3306"
-          DB_DATABASE: ${{ secrets.DB_DATABASE }}
-          DB_USER: ${{ secrets.DB_USERNAME }}
-          DB_PASSWORD: ${{ secrets.DB_PASSWORD }}
-=======
           # MySQL
           MYSQL_HOST: ${{ secrets.MYSQL_HOST }}
           MYSQL_PORT: "3306"
@@ -124,6 +105,5 @@
           OPENAI_API_KEY: ${{ secrets.OPENAI_API_KEY }}
           SERPAPI_KEY: ${{ secrets.SERPAPI_KEY }}
           YOUTUBE_API_KEY: ${{ secrets.YOUTUBE_API_KEY }}
->>>>>>> 9dcfe5ef
         run: |
           docker-compose up -d --no-deps kafka-consumer