from fastapi import APIRouter
from core.config.kafka_config import KafkaConfig
<<<<<<< HEAD
from domain.video.service.video_service import VideoService
=======
from domain.channel.repository.channel_repository import ChannelRepository
from domain.idea.repository.idea_repository import IdeaRepository
>>>>>>> 87513cd9
from domain.task.model.task import Status
from core.kafka.message import Message
from core.kafka.message import Step
from domain.report.repository.report_repository import ReportRepository
from domain.task.repository.task_repository import TaskRepository
from domain.report.service.report_producer import ReportProducer
from core.kafka.kafka_broker import kafka_broker
from domain.video.repository.video_repository import VideoRepository
<<<<<<< HEAD
from response.api_response import ApiResponse
from response.code.status.success_status import SuccessStatus

=======
from external.rag.rag_service import RagService
from response.api_response import ApiResponse
from response.code.status.success_status import SuccessStatus

import logging


>>>>>>> 87513cd9
router = APIRouter(prefix="/reports", tags=["reports"])

report_repository = ReportRepository()
task_repository = TaskRepository()
kafka_config = KafkaConfig()
report_producer = ReportProducer(kafka_broker, kafka_config)

<<<<<<< HEAD
=======
rag_service = RagService()
logger = logging.getLogger(__name__)
video_repository = VideoRepository()
channel_repository = ChannelRepository()
idea_repository = IdeaRepository()
>>>>>>> 87513cd9

@router.post("")
async def create_report(video_id: int):
    """
    리포트 생성을 시작합니다.
    parameters:
        video_id: int - 리포트에 대한 영상 ID
    returns:
        task_id: int
    """
    # report 생성
    report_data = {"video_id": video_id}
    report = await report_repository.save(data=report_data)
    print(f"Report created with ID: {report.id}")

    # task 생성
    task_data = {
        "report_id": report.id,
        "overview_status": Status.PENDING,
        "analysis_status": Status.PENDING,
        "idea_status": Status.PENDING
    }
    task = await task_repository.save(data=task_data)
    print(f"Task created with ID: {task.id}")

    # 메시지 생성
    overview_message = Message(
        task_id=task.id,
        report_id=report.id,
        step=Step.overview
    )

    analysis_message = Message(
        task_id=task.id,
        report_id=report.id,
        step=Step.analysis
    )

    idea_message = Message(
        task_id=task.id,
        report_id=report.id,
        step=Step.idea
    )

    # 메시지 발행
    await report_producer.send_message("overview-topic", overview_message)
    await report_producer.send_message("analysis-topic", analysis_message)
    await report_producer.send_message("idea-topic", idea_message)

    return ApiResponse.on_success(SuccessStatus._OK, {"task_id": task.id})


<<<<<<< HEAD
@router.get("/test")
async def test(video_id: int):
    video_repository = VideoRepository()
    video = await video_repository.find_by_id(video_id)

    video_service = VideoService()
    print(await video_service.analyze_consistency(video))
    print(await video_service.analyze_seo(video))
    print(await video_service.analyze_revisit(video))

    return "ok"
=======

>>>>>>> 87513cd9
<|MERGE_RESOLUTION|>--- conflicted
+++ resolved
@@ -1,11 +1,8 @@
+
 from fastapi import APIRouter
 from core.config.kafka_config import KafkaConfig
-<<<<<<< HEAD
-from domain.video.service.video_service import VideoService
-=======
 from domain.channel.repository.channel_repository import ChannelRepository
 from domain.idea.repository.idea_repository import IdeaRepository
->>>>>>> 87513cd9
 from domain.task.model.task import Status
 from core.kafka.message import Message
 from core.kafka.message import Step
@@ -14,11 +11,6 @@
 from domain.report.service.report_producer import ReportProducer
 from core.kafka.kafka_broker import kafka_broker
 from domain.video.repository.video_repository import VideoRepository
-<<<<<<< HEAD
-from response.api_response import ApiResponse
-from response.code.status.success_status import SuccessStatus
-
-=======
 from external.rag.rag_service import RagService
 from response.api_response import ApiResponse
 from response.code.status.success_status import SuccessStatus
@@ -26,7 +18,6 @@
 import logging
 
 
->>>>>>> 87513cd9
 router = APIRouter(prefix="/reports", tags=["reports"])
 
 report_repository = ReportRepository()
@@ -34,14 +25,11 @@
 kafka_config = KafkaConfig()
 report_producer = ReportProducer(kafka_broker, kafka_config)
 
-<<<<<<< HEAD
-=======
 rag_service = RagService()
 logger = logging.getLogger(__name__)
 video_repository = VideoRepository()
 channel_repository = ChannelRepository()
 idea_repository = IdeaRepository()
->>>>>>> 87513cd9
 
 @router.post("")
 async def create_report(video_id: int):
@@ -56,19 +44,19 @@
     report_data = {"video_id": video_id}
     report = await report_repository.save(data=report_data)
     print(f"Report created with ID: {report.id}")
-
+    
     # task 생성
     task_data = {
-        "report_id": report.id,
-        "overview_status": Status.PENDING,
-        "analysis_status": Status.PENDING,
+        "report_id": report.id, 
+        "overview_status": Status.PENDING, 
+        "analysis_status": Status.PENDING, 
         "idea_status": Status.PENDING
-    }
+        }
     task = await task_repository.save(data=task_data)
     print(f"Task created with ID: {task.id}")
 
     # 메시지 생성
-    overview_message = Message(
+    overview_message= Message(
         task_id=task.id,
         report_id=report.id,
         step=Step.overview
@@ -94,7 +82,6 @@
     return ApiResponse.on_success(SuccessStatus._OK, {"task_id": task.id})
 
 
-<<<<<<< HEAD
 @router.get("/test")
 async def test(video_id: int):
     video_repository = VideoRepository()
@@ -105,7 +92,4 @@
     print(await video_service.analyze_seo(video))
     print(await video_service.analyze_revisit(video))
 
-    return "ok"
-=======
-
->>>>>>> 87513cd9
+    return "ok"