import json
import logging
import time
from typing import Any, Dict

<<<<<<< HEAD
from core.enums.source_type import SourceTypeEnum
from domain.channel.repository import channel_repository
from domain.channel.repository.channel_repository import ChannelRepository
from domain.content_chunk.repository.content_chunk_repository import ContentChunkRepository
from domain.idea.repository.idea_repository import IdeaRepository
=======
from domain.comment.service.comment_service import CommentService
from domain.content_chunk.repository.content_chunk_repository import ContentChunkRepository
from domain.report.service.report_consumer import ReportConsumer
from domain.report.service.report_service import ReportService
from external.rag.rag_service import RagService
from domain.video.repository.video_repository import VideoRepository
>>>>>>> 6c3f3922
from domain.report.repository.report_repository import ReportRepository
from domain.report.service.report_consumer import ReportConsumer
from domain.task.repository.task_repository import TaskRepository
<<<<<<< HEAD
from domain.video.repository.video_repository import VideoRepository
from external.rag.rag_service import RagService
=======
import logging
import time
from core.enums.source_type import SourceTypeEnum
from external.youtube.youtube_comment_service import YoutubeCommentService
>>>>>>> 6c3f3922

logger = logging.getLogger(__name__)

rag_service = RagService()
video_repository = VideoRepository()
report_repository = ReportRepository()
task_repository = TaskRepository()
content_chunk_repository = ContentChunkRepository()
idea_repository = IdeaRepository()
channel_repository = ChannelRepository()

<<<<<<< HEAD
class ReportConsumerImpl(ReportConsumer):
=======
    rag_service = RagService()
    video_repository = VideoRepository()
    report_repository = ReportRepository()
    task_repository = TaskRepository()
    content_chunk_repository = ContentChunkRepository()
    youtubecommentservice = YoutubeCommentService()
    commentservice = CommentService()
    reportService = ReportService()
    report_service=ReportService()
>>>>>>> 6c3f3922

    async def handle_overview(self, message: Dict[str, Any]):
        logger.info(f"Handling overview request")

        start_time = time.time()  # 시작 시간 기록

        try:
            logger.info(f"받은 메시지 내용: {message}")

            report_id = message.get("report_id")
            if report_id is None:
                logger.error("report_id가 메시지에 없습니다")
                return

            report = await self.report_repository.find_by_id(report_id)
            if not report:
                logger.warning(f"report_id={report_id}에 해당하는 보고서가 없습니다.")
                return

            # Report 정보 로그 출력
            logger.info(f"보고서 정보: {report}")

            # 연관된 Video 정보 로그 출력 (예: report.video)
            video_id = getattr(report, "video_id", None)
            if video_id:
                video = await self.video_repository.find_by_id(video_id)
                if video:
                    logger.info(f"연관된 비디오 정보: {video}")
                else:
                    logger.warning(f"video_id={video_id}에 해당하는 비디오가 없습니다.")
            else:
                logger.warning("report에 video_id가 없습니다.")

            # 여기 부터 rag 시작
            # 유튜브 영상 아이디 조회
            youtube_video_id = getattr(video, "youtube_video_id", None)

            # 요약 결과 조회
            summary = self.rag_service.summarize_video(youtube_video_id)

            # 요약 결과만 출력
            logger.info("요약 결과:\n%s", summary)

            # 벡터 db에 저장       
            await self.content_chunk_repository.save_context(
                source_type=SourceTypeEnum.VIDEO_SUMMARY,
                source_id=report_id,
                context=summary
            )
            logger.info("요약 결과를 벡터 DB에 저장했습니다.")

            # 댓글 정보 조회
            comments_by_youtube = await self.youtubecommentservice.get_comments(video_id,report_id)
            comments_obj = await self.commentservice.convert_to_comment_objects(comments_by_youtube)
            result = await self.commentservice.gather_classified_comments(comments_obj)
            summarized_comments = await self.commentservice.summarize_comments_by_emotions_with_llm(result)
            await self.report_service.update_report_emotion_counts(report_id, summarized_comments)

            # 수치 정보 조회

            # 요약 정보 업데이트
            # ReportRepository.save({
            #       "id": report_id,  
            #       "summary": summary

            # })

            # task 정보 업데이트



        except Exception as e:
            logger.error(f"handle_overview 처리 중 오류 발생: {e}")
        finally:
            end_time = time.time()  # 종료 시간 기록
            elapsed_time = end_time - start_time
            logger.info(f"handle_overview 전체 처리 시간: {elapsed_time:.3f}초")

    async def handle_analysis(self, message: Dict[str, Any]):
        """보고서 분석 요청 처리"""
        logger.info(f"Handling analysis request")
        # TODO: 보고서 분석 처리 로직 구현

    async def handle_idea(self, message: Dict[str, Any]):
        """보고서 아이디어 요청 처리"""
        logger.info(f"Handling idea request")

        # 메시지에서 video_id 추출 TODO 예외처리
        report = await report_repository.find_by_id(message["report_id"])
        video = await video_repository.find_by_id(report.video_id)
        channel = await channel_repository.find_by_id(video.channel_id)

        # 아이디어 분석 요청
        idea_results = await rag_service.analyze_idea(video, channel)

        logger.info(f"아이디어 분석 결과: {idea_results}")

        # 아이디어 분석 결과를 Report에 저장
        ideas = []
        for idea_result in idea_results:
            idea = {
                "video_id": video.id,
                "title": idea_result.get("title"),
                "content": idea_result.get("description"),
                "hash_tag": json.dumps(idea_result.get("tags"), ensure_ascii=False),
                "is_book_marked": 0,
            }
            await idea_repository.save(idea)
            ideas.append(idea)

        # TODO 공통 메서드 한 번에 저장되도록 확인

<|MERGE_RESOLUTION|>--- conflicted
+++ resolved
@@ -1,48 +1,34 @@
-import json
 import logging
 import time
 from typing import Any, Dict
 
-<<<<<<< HEAD
+from domain.comment.service.comment_service import CommentService
+
 from core.enums.source_type import SourceTypeEnum
 from domain.channel.repository import channel_repository
 from domain.channel.repository.channel_repository import ChannelRepository
 from domain.content_chunk.repository.content_chunk_repository import ContentChunkRepository
 from domain.idea.repository.idea_repository import IdeaRepository
-=======
-from domain.comment.service.comment_service import CommentService
-from domain.content_chunk.repository.content_chunk_repository import ContentChunkRepository
+from domain.report.repository.report_repository import ReportRepository
 from domain.report.service.report_consumer import ReportConsumer
 from domain.report.service.report_service import ReportService
 from external.rag.rag_service import RagService
 from domain.video.repository.video_repository import VideoRepository
->>>>>>> 6c3f3922
 from domain.report.repository.report_repository import ReportRepository
-from domain.report.service.report_consumer import ReportConsumer
 from domain.task.repository.task_repository import TaskRepository
-<<<<<<< HEAD
 from domain.video.repository.video_repository import VideoRepository
 from external.rag.rag_service import RagService
-=======
 import logging
 import time
 from core.enums.source_type import SourceTypeEnum
 from external.youtube.youtube_comment_service import YoutubeCommentService
->>>>>>> 6c3f3922
 
 logger = logging.getLogger(__name__)
 
-rag_service = RagService()
-video_repository = VideoRepository()
-report_repository = ReportRepository()
-task_repository = TaskRepository()
-content_chunk_repository = ContentChunkRepository()
-idea_repository = IdeaRepository()
-channel_repository = ChannelRepository()
+class ReportConsumerImpl(ReportConsumer):
+    
 
-<<<<<<< HEAD
-class ReportConsumerImpl(ReportConsumer):
-=======
+
     rag_service = RagService()
     video_repository = VideoRepository()
     report_repository = ReportRepository()
@@ -52,7 +38,8 @@
     commentservice = CommentService()
     reportService = ReportService()
     report_service=ReportService()
->>>>>>> 6c3f3922
+    idea_repository = IdeaRepository()
+    channel_repository = ChannelRepository()
 
     async def handle_overview(self, message: Dict[str, Any]):
         logger.info(f"Handling overview request")
@@ -85,16 +72,16 @@
                     logger.warning(f"video_id={video_id}에 해당하는 비디오가 없습니다.")
             else:
                 logger.warning("report에 video_id가 없습니다.")
-
+                
             # 여기 부터 rag 시작
             # 유튜브 영상 아이디 조회
             youtube_video_id = getattr(video, "youtube_video_id", None)
-
-            # 요약 결과 조회
-            summary = self.rag_service.summarize_video(youtube_video_id)
+            
+            #요약 결과 조회
+            summary = self.rag_service.summarize_video(youtube_video_id) 
 
             # 요약 결과만 출력
-            logger.info("요약 결과:\n%s", summary)
+            logger.info("요약 결과:\n%s", summary)     
 
             # 벡터 db에 저장       
             await self.content_chunk_repository.save_context(
@@ -112,17 +99,17 @@
             await self.report_service.update_report_emotion_counts(report_id, summarized_comments)
 
             # 수치 정보 조회
-
+						
             # 요약 정보 업데이트
             # ReportRepository.save({
             #       "id": report_id,  
             #       "summary": summary
-
+                   
             # })
-
+            
             # task 정보 업데이트
-
-
+            
+            
 
         except Exception as e:
             logger.error(f"handle_overview 처리 중 오류 발생: {e}")
