--- conflicted
+++ resolved
@@ -14,13 +14,8 @@
 from domain.report.repository.report_repository import ReportRepository
 from domain.task.repository.task_repository import TaskRepository
 from domain.video.repository.video_repository import VideoRepository
-<<<<<<< HEAD
 from external.rag.rag_service_impl import RagServiceImpl
-=======
-from external.rag.rag_service import RagService
 from domain.video.service.video_service import VideoService
-
->>>>>>> 7aad86a3
 from external.rag import leave_analyize
 from core.enums.source_type import SourceTypeEnum
 from external.youtube.youtube_comment_service import YoutubeCommentService
@@ -98,8 +93,6 @@
             report_id = report.id
             video_id = video.id    
 
-<<<<<<< HEAD
-=======
             # Report 정보 로그 출력
             logger.info(f"보고서 정보: {report}")
 
@@ -113,9 +106,6 @@
                     logger.warning(f"video_id={video_id}에 해당하는 비디오가 없습니다.")
             else:
                 logger.warning("report에 video_id가 없습니다.")
-
-                
->>>>>>> 7aad86a3
             # 여기 부터 rag 시작
             # 유튜브 영상 아이디 조회
             youtube_video_id = getattr(video, "youtube_video_id", None)
@@ -151,11 +141,6 @@
             await self.report_service.update_report_emotion_counts(report_id, summarized_comments)
 
             # 수치 정보 조회
-<<<<<<< HEAD
-						
-            
-            
-=======
             video_service = VideoService()
             concept = await video_service.analyze_consistency(video)
             seo = await video_service.analyze_seo(video)
@@ -182,7 +167,6 @@
             #     # 댓글 반응
             # })
 
->>>>>>> 7aad86a3
             # task 정보 업데이트
             task = await self.task_repository.find_by_id(message["task_id"])
             if task:
