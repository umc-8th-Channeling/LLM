--- conflicted
+++ resolved
@@ -19,12 +19,8 @@
             proxy_config=WebshareProxyConfig(
                 proxy_username=self.proxy_username,
                 proxy_password=self.proxy_password,
-<<<<<<< HEAD
                 filter_ip_locations=["kr", "us", "jp", "sg"]  # 아시아 지역으로 제한
-=======
-                # filter_ip_locations=["kr", "us"]
 
->>>>>>> 56e51c6f
             )
         )
 
