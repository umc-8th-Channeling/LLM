--- conflicted
+++ resolved
@@ -19,11 +19,8 @@
             proxy_config=WebshareProxyConfig(
                 proxy_username=self.proxy_username,
                 proxy_password=self.proxy_password,
-<<<<<<< HEAD
                 # filter_ip_locations=["kr", "us"]
-=======
-                filter_ip_locations=["kr", "us"]
->>>>>>> 61e008d7
+
             )
         )
 
