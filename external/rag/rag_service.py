<<<<<<< HEAD
import json
import logging

from langchain.chains.combine_documents import create_stuff_documents_chain
=======
from domain.comment.model.comment import Comment
from domain.comment.model.comment_type import CommentType
from external.youtube.transcript_service import TranscriptService  # 유튜브 자막 처리 서비스
>>>>>>> 6c3f3922
from langchain_core.documents import Document
from langchain_core.prompts import PromptTemplate
from langchain_core.prompts.chat import ChatPromptTemplate, HumanMessagePromptTemplate
from langchain_openai import ChatOpenAI

from core.enums.source_type import SourceTypeEnum
from core.llm.prompt_template_manager import PromptTemplateManager
<<<<<<< HEAD
from domain.channel.model.channel import Channel
from domain.content_chunk.repository.content_chunk_repository import ContentChunkRepository
from domain.video.model.video import Video
from external.youtube.comment_service import CommentService
from external.youtube.transcript_service import TranscriptService  # 유튜브 자막 처리 서비스
=======
from typing import List, Dict, Any
import json
>>>>>>> 6c3f3922


class RagService:
    def __init__(self):
        self.transcript_service = TranscriptService()
        self.llm = ChatOpenAI(model="gpt-4o-mini")  # LLM 모델 설정
        self.content_chunk_repository = ContentChunkRepository()
        self.comment_service = CommentService()
    
    def summarize_video(self, video_id: str) -> str:
        context = self.transcript_service.get_formatted_transcript(video_id)
        print("정리된 자막 = ", context)
        print()
        
        query = "유튜브 영상 자막을 기반으로 10초 단위 개요를 위의 형식에 따라 작성해주세요."
        return self._execute_llm_chain(context, query, PromptTemplateManager.get_video_summary_prompt())

    def classify_comment(self, comment: str) -> dict[str, Any]:
        query= "유튜브 댓글을 분석하여 감정을 분류하고 백틱(```)이나 설명 없이 순수 JSON으로 출력해주세요."
        result = self._execute_llm_chain(comment, query, PromptTemplateManager.get_comment_reaction_prompt())
        print("LLM 응답 = ", result)

        result_json = json.loads(result)
        return {
            "comment_type" : CommentType.from_emotion_code(result_json.get("emotion"))
        }

    def summarize_comments(self, comments: str):
        query = (
            "유튜브 댓글을 분석하여 요약하고 "
            "백틱(```)이나 설명 없이 순수 JSON으로 출력해주세요."
        )

        result = self._execute_llm_chain(
            comments, query, PromptTemplateManager.get_sumarlize_comment_prompt()
        )
        print("LLM 응답 = ", result)

        result_list = json.loads(result)
        contents = [item["content"] for item in result_list if isinstance(item, dict) and "content" in item]
        return contents




    
    def _execute_llm_chain(self, context: str, query: str, prompt_template_str: str) -> str:
        # TODO: 
        # 벡터 db에서 관련 정보 검색 후 context에 추가하는 로직 필요
        # 사용자 질문은 question_template에서 가져와야 함, 추후 구현
        """
        LLM 체인을 실행하는 공통 메서드
        :param context: LLM에 제공할 정보(youtube api를 통해 가져온 자막 등)
        :param query: 사용자 질문
        :return: LLM의 응답
        """
        documents = [Document(page_content=context)]
        
        # 프롬프트 템플릿 생성
        prompt_template = PromptTemplate(
            input_variables=["input", "context"],
            template=prompt_template_str
        )

        chat_prompt = ChatPromptTemplate.from_messages([
            HumanMessagePromptTemplate(prompt=prompt_template)
        ])

        # 체인 조합 및 실행
        combine_chain = create_stuff_documents_chain(self.llm, chat_prompt)
        result = combine_chain.invoke({"input": query, "context": documents})
        return result

    async def analyze_idea(self, video: Video, channel: Channel):
        # 필요한 데이터
        # 1. 내 채널, 내 영상
        origin_context = f"""
        - 분석 채널명: {channel.name}
        - 채널 컨셉: {channel.concept}
        - 타겟 시청자: {channel.target}
        - 분석 영상 제목: {video.title}
        - 분석 영상 설명: {video.description}
        """
        logging.info("분석 기반 데이터(Origin) 생성 완료")

        # 2. 인기 동영상 목록 유튜브 호출
        # category_id = video.video_category if video.video_category else "0"
        category_id = "0" # TODO 카테고리가 없을 수 있는지 확인 (youtube api 내 기본값이 0)
        popular_videos = self.comment_service.get_category_popular(category_id)
        logging.info(f"카테고리 '{category_id}'의 인기 영상 {len(popular_videos)}개 조회 완료")

        # 3. 텍스트로 변환하여 Vector DB에 저장
        for popular in popular_videos:
            pop_video_text = f"""제목: {popular['video_title']}, 설명: {popular['video_description']},태그: {popular['video_hash_tag']},채널명: {popular['channel_title']}"""
            await self.content_chunk_repository.save_context(
                SourceTypeEnum.IDEA_RECOMMENDATION, video.id, pop_video_text)
        logging.info("인기 영상 정보 Vector DB 저장 완료")

        # 4. 영상과 의미적으로 가장 유사한 '인기 영상' 청크를 검색
        query_text = f"제목: {video.title}, 설명: {video.description}, 채널명: {channel.name}"
        video_embedding = await self.content_chunk_repository.generate_embedding(query_text)
        meta_data = {"query_embedding": str(video_embedding)}

        similar_chunks = await self.content_chunk_repository.search_similar_test(
            SourceTypeEnum.IDEA_RECOMMENDATION, metadata=meta_data, limit=5
        )
        logging.info(f"유사도 높은 인기 영상 청크 {len(similar_chunks)}개 검색 완료")

        # 5. 검색된 청크(내용)를 텍스트로
        popularity_context = "\n".join([chunk.get("content", "") for chunk in similar_chunks])
        # prompt = PromptTemplateManager.get_idea_prompt()

        # TODO _execute_llm_chain
        chain = PromptTemplateManager.get_idea_prompt | self.llm
        result_str = await chain.ainvoke({
            "context": origin_context,
            "input": popularity_context
        })

        logging.info(f"LLM 아이디어 생성 결과: {result_str.content}")

        # LLM의 응답 문자열을 JSON 파싱
        try:
            clean_json_str = result_str.content.strip().replace("```json", "").replace("```", "")
            return json.loads(clean_json_str)
        except json.JSONDecodeError:
            logging.error("LLM 응답을 JSON으로 파싱하는 데 실패했습니다.")
            return []<|MERGE_RESOLUTION|>--- conflicted
+++ resolved
@@ -1,13 +1,7 @@
-<<<<<<< HEAD
-import json
-import logging
-
 from langchain.chains.combine_documents import create_stuff_documents_chain
-=======
 from domain.comment.model.comment import Comment
 from domain.comment.model.comment_type import CommentType
 from external.youtube.transcript_service import TranscriptService  # 유튜브 자막 처리 서비스
->>>>>>> 6c3f3922
 from langchain_core.documents import Document
 from langchain_core.prompts import PromptTemplate
 from langchain_core.prompts.chat import ChatPromptTemplate, HumanMessagePromptTemplate
@@ -15,16 +9,13 @@
 
 from core.enums.source_type import SourceTypeEnum
 from core.llm.prompt_template_manager import PromptTemplateManager
-<<<<<<< HEAD
+from typing import List, Dict, Any
+import json
 from domain.channel.model.channel import Channel
 from domain.content_chunk.repository.content_chunk_repository import ContentChunkRepository
 from domain.video.model.video import Video
 from external.youtube.comment_service import CommentService
 from external.youtube.transcript_service import TranscriptService  # 유튜브 자막 처리 서비스
-=======
-from typing import List, Dict, Any
-import json
->>>>>>> 6c3f3922
 
 
 class RagService:
@@ -33,7 +24,7 @@
         self.llm = ChatOpenAI(model="gpt-4o-mini")  # LLM 모델 설정
         self.content_chunk_repository = ContentChunkRepository()
         self.comment_service = CommentService()
-    
+
     def summarize_video(self, video_id: str) -> str:
         context = self.transcript_service.get_formatted_transcript(video_id)
         print("정리된 자막 = ", context)
@@ -70,7 +61,7 @@
 
 
 
-    
+
     def _execute_llm_chain(self, context: str, query: str, prompt_template_str: str) -> str:
         # TODO: 
         # 벡터 db에서 관련 정보 검색 후 context에 추가하는 로직 필요
