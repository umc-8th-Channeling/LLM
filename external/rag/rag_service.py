from typing import Any
import json
import logging

from langchain.chains.combine_documents import create_stuff_documents_chain
from langchain_core.documents import Document
from langchain_core.prompts import PromptTemplate
from langchain_core.prompts.chat import ChatPromptTemplate, HumanMessagePromptTemplate
from langchain_openai import ChatOpenAI
from core.enums.source_type import SourceTypeEnum
from core.llm.prompt_template_manager import PromptTemplateManager
from domain.comment.model.comment_type import CommentType
from domain.channel.model.channel import Channel
from domain.content_chunk.repository.content_chunk_repository import ContentChunkRepository
from domain.video.model.video import Video
from external.youtube.youtube_comment_service import YoutubeCommentService
from external.youtube.transcript_service import TranscriptService  # 유튜브 자막 처리 서비스

<<<<<<< HEAD
from domain.content_chunk.repository.content_chunk_repository import ContentChunkRepository
=======
logger = logging.getLogger(__name__)
>>>>>>> 87513cd9

class RagService:

    def __init__(self):
        self.transcript_service = TranscriptService()
        self.llm = ChatOpenAI(model="gpt-4o-mini")  # LLM 모델 설정
<<<<<<< HEAD
        self.content_chunk_repo = ContentChunkRepository()

=======
        self.content_chunk_repository = ContentChunkRepository()
        self.comment_service = YoutubeCommentService()
>>>>>>> 87513cd9

    def summarize_video(self, video_id: str) -> str:
        context = self.transcript_service.get_formatted_transcript(video_id)
        print("정리된 자막 = ", context)
        print()
        
        query = "유튜브 영상 자막을 기반으로 10초 단위 개요를 위의 형식에 따라 작성해주세요."
        return self._execute_llm_chain(context, query, PromptTemplateManager.get_video_summary_prompt())

    def classify_comment(self, comment: str) -> dict[str, Any]:
        query= "유튜브 댓글을 분석하여 감정을 분류하고 백틱(```)이나 설명 없이 순수 JSON으로 출력해주세요."
        result = self._execute_llm_chain(comment, query, PromptTemplateManager.get_comment_reaction_prompt())
        print("LLM 응답 = ", result)

        result_json = json.loads(result)
        return {
            "comment_type" : CommentType.from_emotion_code(result_json.get("emotion"))
        }

    def summarize_comments(self, comments: str):
        query = (
            "유튜브 댓글을 분석하여 요약하고 "
            "백틱(```)이나 설명 없이 순수 JSON으로 출력해주세요."
        )

        result = self._execute_llm_chain(
            comments, query, PromptTemplateManager.get_sumarlize_comment_prompt()
        )
        print("LLM 응답 = ", result)

        result_list = json.loads(result)
        contents = [item["content"] for item in result_list if isinstance(item, dict) and "content" in item]
        return contents




<<<<<<< HEAD
    
    
=======

>>>>>>> 87513cd9
    def _execute_llm_chain(self, context: str, query: str, prompt_template_str: str) -> str:
        # TODO: 
        # 벡터 db에서 관련 정보 검색 후 context에 추가하는 로직 필요
        # 사용자 질문은 question_template에서 가져와야 함, 추후 구현
        """
        LLM 체인을 실행하는 공통 메서드
        :param context: LLM에 제공할 정보(youtube api를 통해 가져온 자막 등)
        :param query: 사용자 질문
        :return: LLM의 응답
        """
        documents = [Document(page_content=context)]
        
        # 프롬프트 템플릿 생성
        prompt_template = PromptTemplate(
            input_variables=["input", "context"],
            template=prompt_template_str
        )

        chat_prompt = ChatPromptTemplate.from_messages([
            HumanMessagePromptTemplate(prompt=prompt_template)
        ])

        # 체인 조합 및 실행
        combine_chain = create_stuff_documents_chain(self.llm, chat_prompt)
        result = combine_chain.invoke({"input": query, "context": documents})
        return result
<<<<<<< HEAD
    


    def _execute_llm_direct(self, prompt: str) -> str:
        """
        이미 완성된 프롬프트 문자열을 바로 LLM에 넣어 실행하는 함수

        :param prompt: 완성된 프롬프트 문자열
        :return: LLM의 응답
        """
        # self.llm이 직접 프롬프트 문자열을 받아 실행하는 함수라고 가정
        result = self.llm.invoke(prompt)
        return result.content
=======

    async def analyze_idea(self, video: Video, channel: Channel):
        # 필요한 데이터
        # 1. 내 채널, 내 영상
        origin_context = f"""
        - 분석 채널명: {channel.name}
        - 채널 컨셉: {channel.concept}
        - 타겟 시청자: {channel.target}
        - 분석 영상 제목: {video.title}
        - 분석 영상 설명: {video.description}
        """
        logging.info("분석 기반 데이터(Origin) 생성 완료")

        # 2. 인기 동영상 목록 유튜브 호출
        # category_id = video.video_category if video.video_category else "0"
        category_id = "0" # TODO 카테고리가 없을 수 있는지 확인 (youtube api 내 기본값이 0)
        popular_videos = self.comment_service.get_category_popular(category_id)
        logging.info(f"카테고리 '{category_id}'의 인기 영상 {len(popular_videos)}개 조회 완료")

        # 3. 텍스트로 변환하여 Vector DB에 저장
        for popular in popular_videos:
            pop_video_text = f"""제목: {popular['video_title']}, 설명: {popular['video_description']},태그: {popular['video_hash_tag']},채널명: {popular['channel_title']}"""
            await self.content_chunk_repository.save_context(
                source_type=SourceTypeEnum.IDEA_RECOMMENDATION,
                source_id=video.id,
                context=pop_video_text)
        logging.info("인기 영상 정보 Vector DB 저장 완료")

        # 4. 영상과 의미적으로 가장 유사한 '인기 영상' 청크를 검색
        query_text = f"제목: {video.title}, 설명: {video.description}, 채널명: {channel.name}"
        video_embedding = await self.content_chunk_repository.generate_embedding(query_text)
        meta_data = {"query_embedding": str(video_embedding)}

        similar_chunks = await self.content_chunk_repository.search_similar_test(
            SourceTypeEnum.IDEA_RECOMMENDATION, metadata=meta_data, limit=5
        )
        logging.info(f"유사도 높은 인기 영상 청크 {len(similar_chunks)}개 검색 완료")

        # 5. 검색된 청크(내용)를 텍스트로
        popularity_context = "\n".join([chunk.get("content", "") for chunk in similar_chunks])
        # prompt = PromptTemplateManager.get_idea_prompt()

        # TODO _execute_llm_chain
        chain = PromptTemplateManager.get_idea_prompt | self.llm
        result_str = await chain.ainvoke({
            "context": origin_context,
            "input": popularity_context
        })

        logging.info(f"LLM 아이디어 생성 결과: {result_str.content}")

        # LLM의 응답 문자열을 JSON 파싱
        try:
            clean_json_str = result_str.content.strip().replace("```json", "").replace("```", "")
            return json.loads(clean_json_str)
        except json.JSONDecodeError:
            logging.error("LLM 응답을 JSON으로 파싱하는 데 실패했습니다.")
            return []
>>>>>>> 87513cd9
<|MERGE_RESOLUTION|>--- conflicted
+++ resolved
@@ -16,24 +16,23 @@
 from external.youtube.youtube_comment_service import YoutubeCommentService
 from external.youtube.transcript_service import TranscriptService  # 유튜브 자막 처리 서비스
 
-<<<<<<< HEAD
+logger = logging.getLogger(__name__)
+from typing import List, Dict, Any
+import json
+
 from domain.content_chunk.repository.content_chunk_repository import ContentChunkRepository
-=======
-logger = logging.getLogger(__name__)
->>>>>>> 87513cd9
 
 class RagService:
+
 
     def __init__(self):
         self.transcript_service = TranscriptService()
         self.llm = ChatOpenAI(model="gpt-4o-mini")  # LLM 모델 설정
-<<<<<<< HEAD
+        self.content_chunk_repository = ContentChunkRepository()
+        self.comment_service = YoutubeCommentService()
+
         self.content_chunk_repo = ContentChunkRepository()
 
-=======
-        self.content_chunk_repository = ContentChunkRepository()
-        self.comment_service = YoutubeCommentService()
->>>>>>> 87513cd9
 
     def summarize_video(self, video_id: str) -> str:
         context = self.transcript_service.get_formatted_transcript(video_id)
@@ -71,12 +70,10 @@
 
 
 
-<<<<<<< HEAD
+
+
     
     
-=======
-
->>>>>>> 87513cd9
     def _execute_llm_chain(self, context: str, query: str, prompt_template_str: str) -> str:
         # TODO: 
         # 벡터 db에서 관련 정보 검색 후 context에 추가하는 로직 필요
@@ -103,21 +100,6 @@
         combine_chain = create_stuff_documents_chain(self.llm, chat_prompt)
         result = combine_chain.invoke({"input": query, "context": documents})
         return result
-<<<<<<< HEAD
-    
-
-
-    def _execute_llm_direct(self, prompt: str) -> str:
-        """
-        이미 완성된 프롬프트 문자열을 바로 LLM에 넣어 실행하는 함수
-
-        :param prompt: 완성된 프롬프트 문자열
-        :return: LLM의 응답
-        """
-        # self.llm이 직접 프롬프트 문자열을 받아 실행하는 함수라고 가정
-        result = self.llm.invoke(prompt)
-        return result.content
-=======
 
     async def analyze_idea(self, video: Video, channel: Channel):
         # 필요한 데이터
@@ -176,4 +158,16 @@
         except json.JSONDecodeError:
             logging.error("LLM 응답을 JSON으로 파싱하는 데 실패했습니다.")
             return []
->>>>>>> 87513cd9
+    
+
+
+    def _execute_llm_direct(self, prompt: str) -> str:
+        """
+        이미 완성된 프롬프트 문자열을 바로 LLM에 넣어 실행하는 함수
+
+        :param prompt: 완성된 프롬프트 문자열
+        :return: LLM의 응답
+        """
+        # self.llm이 직접 프롬프트 문자열을 받아 실행하는 함수라고 가정
+        result = self.llm.invoke(prompt)
+        return result.content